package runner_test

import (
	"fmt"
	"net/http/httptest"
	"path/filepath"
	"strings"
	"testing"

	"github.com/cheekybits/is"
	"github.com/matryer/silk/parse"
	"github.com/matryer/silk/runner"
	"github.com/matryer/silk/testutil"
)

func TestTInter(t *testing.T) {
	var tt runner.T
	tt = &testing.T{}
	_ = tt
}

func TestRunGroupSuccess(t *testing.T) {
	is := is.New(t)
	subT := &testT{}
	s := httptest.NewServer(testutil.EchoHandler())
	defer s.Close()
	r := runner.New(subT, s.URL)
	g, err := parse.ParseFile("../testfiles/success/echo.success.silk.md")
	is.NoErr(err)
	r.RunGroup(g...)
	is.False(subT.Failed())
}

func TestRunFileSuccess(t *testing.T) {
	is := is.New(t)
	subT := &testT{}
	s := httptest.NewServer(testutil.EchoHandler())
	defer s.Close()
	r := runner.New(subT, s.URL)
	r.RunFile("../testfiles/success/echo.success.silk.md")
	is.False(subT.Failed())
}

func TestData(t *testing.T) {
	is := is.New(t)
	subT := &testT{}
	s := httptest.NewServer(testutil.EchoDataHandler())
	defer s.Close()
	r := runner.New(subT, s.URL)
	r.RunFile("../testfiles/success/data.silk.md")
	is.False(subT.Failed())
}

func TestBodyField(t *testing.T) {
	is := is.New(t)
	subT := &testT{}
	s := httptest.NewServer(testutil.EchoDataHandler())
	defer s.Close()
	r := runner.New(subT, s.URL)
	r.RunFile("../testfiles/success/body-as-field.silk.md")
	is.False(subT.Failed())
}

func TestRunFileSuccessNoBody(t *testing.T) {
	is := is.New(t)
	subT := &testT{}
	s := httptest.NewServer(testutil.EchoHandler())
	defer s.Close()
	r := runner.New(subT, s.URL)
	r.RunFile("../testfiles/success/echo.nobody.success.silk.md")
	is.False(subT.Failed())
}

func TestFailureWrongBody(t *testing.T) {
	is := is.New(t)
	subT := &testT{}
	s := httptest.NewServer(testutil.EchoHandler())
	defer s.Close()
	r := runner.New(subT, s.URL)
	var logs []string
	r.Log = func(s string) {
		logs = append(logs, s)
	}
	g, err := parse.ParseFile("../testfiles/failure/echo.failure.wrongbody.silk.md")
	is.NoErr(err)
	r.RunGroup(g...)
	is.True(subT.Failed())
	logstr := strings.Join(logs, "\n")
	is.True(strings.Contains(logstr, "body expected:"))
	is.True(strings.Contains(logstr, "GET /echo"))
	is.True(strings.Contains(logstr, "Hello silky."))
	is.True(strings.Contains(logstr, "actual:"))
	is.True(strings.Contains(logstr, "GET /echo"))
	is.True(strings.Contains(logstr, "Hello silk."))
	is.True(strings.Contains(logstr, "--- FAIL: GET /echo"))
	is.True(strings.Contains(logstr, "../testfiles/failure/echo.failure.wrongbody.silk.md:14 - body doesn't match"))
}

func TestFailureWrongHeader(t *testing.T) {
	is := is.New(t)
	subT := &testT{}
	s := httptest.NewServer(testutil.EchoHandler())
	defer s.Close()
	r := runner.New(subT, s.URL)
	var logs []string
	r.Log = func(s string) {
		logs = append(logs, s)
	}
	g, err := parse.ParseFile("../testfiles/failure/echo.failure.wrongheader.silk.md")
	is.NoErr(err)
	r.RunGroup(g...)
	is.True(subT.Failed())
	logstr := strings.Join(logs, "\n")

	is.True(strings.Contains(logstr, `Content-Type expected: "wrong/type"  actual: "text/plain; charset=utf-8"`))
	is.True(strings.Contains(logstr, "--- FAIL: GET /echo"))
	is.True(strings.Contains(logstr, "../testfiles/failure/echo.failure.wrongheader.silk.md:22 - Content-Type doesn't match"))
}

func TestGlob(t *testing.T) {
	is := is.New(t)
	subT := &testT{}
	s := httptest.NewServer(testutil.EchoHandler())
	defer s.Close()
	r := runner.New(subT, s.URL)
	r.Log = func(s string) {} // don't bother logging
	r.RunGlob(filepath.Glob("../testfiles/failure/*.silk.md"))
	is.True(subT.Failed())
}

<<<<<<< HEAD
func TestCookies(t *testing.T) {
=======
func TestFailureFieldsSameType(t *testing.T) {
>>>>>>> b0b494ae
	is := is.New(t)
	subT := &testT{}
	s := httptest.NewServer(testutil.EchoHandler())
	defer s.Close()
	r := runner.New(subT, s.URL)
<<<<<<< HEAD
	r.RunFile("../testfiles/success/cookies.silk.md")
	is.False(subT.Failed())
=======
	var logs []string
	r.Log = func(s string) {
		logs = append(logs, s)
	}
	g, err := parse.ParseFile("../testfiles/failure/echo.failure.fieldssametype.silk.md")
	is.NoErr(err)
	r.RunGroup(g...)
	is.True(subT.Failed())
	logstr := strings.Join(logs, "\n")

	is.True(strings.Contains(logstr, "Status expected: 400  actual: 200"))
}

func TestFailureFieldsDifferentTypes(t *testing.T) {
	is := is.New(t)
	subT := &testT{}
	s := httptest.NewServer(testutil.EchoHandler())
	defer s.Close()
	r := runner.New(subT, s.URL)
	var logs []string
	r.Log = func(s string) {
		logs = append(logs, s)
	}
	g, err := parse.ParseFile("../testfiles/failure/echo.failure.fieldsdifferenttypes.silk.md")
	is.NoErr(err)
	r.RunGroup(g...)
	is.True(subT.Failed())
	logstr := strings.Join(logs, "\n")

	is.True(strings.Contains(logstr, `Status expected string: "400"  actual float64: 200`))
>>>>>>> b0b494ae
}

type testT struct {
	log    []string
	failed bool
}

func (t *testT) FailNow() {
	t.failed = true
}

func (t *testT) Failed() bool {
	return t.failed
}

func (t *testT) LogString() string {
	return strings.Join(t.log, "\n")
}

func (t *testT) Log(args ...interface{}) {
	t.log = append(t.log, fmt.Sprint(args...))
}<|MERGE_RESOLUTION|>--- conflicted
+++ resolved
@@ -128,20 +128,22 @@
 	is.True(subT.Failed())
 }
 
-<<<<<<< HEAD
 func TestCookies(t *testing.T) {
-=======
-func TestFailureFieldsSameType(t *testing.T) {
->>>>>>> b0b494ae
 	is := is.New(t)
 	subT := &testT{}
 	s := httptest.NewServer(testutil.EchoHandler())
 	defer s.Close()
 	r := runner.New(subT, s.URL)
-<<<<<<< HEAD
 	r.RunFile("../testfiles/success/cookies.silk.md")
 	is.False(subT.Failed())
-=======
+}
+
+func TestFailureFieldsSameType(t *testing.T) {
+	is := is.New(t)
+	subT := &testT{}
+	s := httptest.NewServer(testutil.EchoHandler())
+	defer s.Close()
+	r := runner.New(subT, s.URL)
 	var logs []string
 	r.Log = func(s string) {
 		logs = append(logs, s)
@@ -172,7 +174,6 @@
 	logstr := strings.Join(logs, "\n")
 
 	is.True(strings.Contains(logstr, `Status expected string: "400"  actual float64: 200`))
->>>>>>> b0b494ae
 }
 
 type testT struct {
